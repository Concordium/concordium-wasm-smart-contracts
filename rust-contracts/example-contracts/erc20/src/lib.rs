--- conflicted
+++ resolved
@@ -211,11 +211,7 @@
         };
         let parameter_bytes = to_bytes(&parameter);
 
-<<<<<<< HEAD
-        let mut ctx = InitContextTest::default();
-=======
         let mut ctx = InitContextTest::empty();
->>>>>>> 371bfca1
         ctx.set_init_origin(init_origin);
         ctx.set_parameter(&parameter_bytes);
 
@@ -261,11 +257,7 @@
         let parameter = Request::TransferTo(to_account, 70);
         let parameter_bytes = to_bytes(&parameter);
 
-<<<<<<< HEAD
-        let mut ctx = ReceiveContextTest::default();
-=======
         let mut ctx = ReceiveContextTest::empty();
->>>>>>> 371bfca1
         ctx.set_parameter(&parameter_bytes);
         ctx.set_sender(Address::Account(from_account));
 
@@ -288,11 +280,7 @@
         let mut logger = LogRecorder::init();
 
         // Execution
-<<<<<<< HEAD
         let res: Result<ActionsTree, _> = contract_receive(&ctx, 0, &mut logger, &mut state);
-=======
-        let res: ReceiveResult<ActionsTree> = contract_receive(&ctx, 0, &mut logger, &mut state);
->>>>>>> 371bfca1
 
         // Test
         let actions = match res {
@@ -330,11 +318,7 @@
         let parameter = Request::TransferFromTo(from_account, to_account, 60);
         let parameter_bytes = to_bytes(&parameter);
 
-<<<<<<< HEAD
-        let mut ctx = ReceiveContextTest::default();
-=======
         let mut ctx = ReceiveContextTest::empty();
->>>>>>> 371bfca1
         ctx.set_parameter(&parameter_bytes);
         ctx.set_sender(Address::Account(spender_account));
 
@@ -358,26 +342,14 @@
         };
 
         // Execution
-<<<<<<< HEAD
         let res: Result<ActionsTree, _> = contract_receive(&ctx, 0, &mut logger, &mut state);
-=======
-        let res: ReceiveResult<ActionsTree> = contract_receive(&ctx, 0, &mut logger, &mut state);
->>>>>>> 371bfca1
 
         // Test
         let actions = match res {
             Err(_) => fail!("Contract receive support failed, but it should not have."),
             Ok(actions) => actions,
         };
-<<<<<<< HEAD
-        claim_eq!(
-            actions,
-            test_infrastructure::ActionsTree::accept(),
-            "Transferring should result in an Accept action"
-        );
-=======
         claim_eq!(actions, ActionsTree::accept(), "Transferring should result in an Accept action");
->>>>>>> 371bfca1
         let from_balance = *state.balances.get(&from_account).unwrap();
         let to_balance = *state.balances.get(&to_account).unwrap();
         let from_spender_allowed = *state.allowed.get(&(from_account, spender_account)).unwrap();
@@ -404,29 +376,18 @@
     #[test]
     /// Succeed, when allowing others to transfer
     fn test_receive_allow_transfer() {
-<<<<<<< HEAD
         // Setup context
-=======
-        // Setup
->>>>>>> 371bfca1
         let spender_account = AccountAddress([1u8; 32]);
         let owner_account = AccountAddress([2u8; 32]);
 
         let parameter = Request::AllowTransfer(spender_account, 100);
         let parameter_bytes = to_bytes(&parameter);
 
-<<<<<<< HEAD
-        let mut ctx = ReceiveContextTest::default();
+        let mut ctx = ReceiveContextTest::empty();
         ctx.set_parameter(&parameter_bytes);
         ctx.set_sender(Address::Account(owner_account));
 
         // Setup state
-=======
-        let mut ctx = ReceiveContextTest::empty();
-        ctx.set_parameter(&parameter_bytes);
-        ctx.set_sender(Address::Account(owner_account));
-
->>>>>>> 371bfca1
         let init_params = InitParams {
             name:         "Dollars".to_string(),
             symbol:       "$".to_string(),
@@ -436,34 +397,22 @@
         let balances = BTreeMap::new();
         let allowed = BTreeMap::new();
 
-<<<<<<< HEAD
-=======
-        let mut logger = LogRecorder::init();
->>>>>>> 371bfca1
         let mut state = State {
             init_params,
             balances,
             allowed,
         };
 
-        let mut logger = test_infrastructure::LogRecorder::init();
-        // Execution
-<<<<<<< HEAD
+        let mut logger = LogRecorder::init();
+        // Execution
         let res: Result<ActionsTree, _> = contract_receive(&ctx, 0, &mut logger, &mut state);
-=======
-        let res: ReceiveResult<ActionsTree> = contract_receive(&ctx, 0, &mut logger, &mut state);
->>>>>>> 371bfca1
 
         // Test
         let actions = match res {
             Ok(actions) => actions,
             Err(_) => fail!("The message is not expected to fail"),
         };
-<<<<<<< HEAD
-        claim_eq!(actions, test_infrastructure::ActionsTree::accept(), "Should accept the message");
-=======
         claim_eq!(actions, ActionsTree::accept(), "Should accept the message");
->>>>>>> 371bfca1
         let owner_spender_allowed =
             *state.allowed.get(&(owner_account, spender_account)).unwrap_or(&0);
         claim_eq!(owner_spender_allowed, 100, "The allowed amount is not changed correctly");
@@ -487,11 +436,7 @@
         let parameter = Request::TransferFromTo(from_account, to_account, 110);
         let parameter_bytes = to_bytes(&parameter);
 
-<<<<<<< HEAD
-        let mut ctx = ReceiveContextTest::default();
-=======
         let mut ctx = ReceiveContextTest::empty();
->>>>>>> 371bfca1
         ctx.set_parameter(&parameter_bytes);
         ctx.set_sender(Address::Account(spender_account));
 
@@ -512,8 +457,7 @@
             balances,
             allowed,
         };
-<<<<<<< HEAD
-        let mut logger = test_infrastructure::LogRecorder::init();
+        let mut logger = LogRecorder::init();
 
         // Execution
         let res: Result<ActionsTree, _> = contract_receive(&ctx, 0, &mut logger, &mut state);
@@ -523,15 +467,6 @@
             Ok(_) => fail!("The message is expected to fail"),
             Err(err) => claim_eq!(err, ReceiveError::MoreThanAllowed),
         }
-=======
-        let mut logger = LogRecorder::init();
-
-        // Execution
-        let res: ReceiveResult<ActionsTree> = contract_receive(&ctx, 0, &mut logger, &mut state);
-
-        // Test
-        claim!(res.is_err(), "The message is expected to fail");
->>>>>>> 371bfca1
 
         let from_balance = *state.balances.get(&from_account).unwrap_or(&0);
         let to_balance = *state.balances.get(&to_account).unwrap_or(&0);
@@ -556,11 +491,7 @@
         let parameter = Request::TransferTo(to_account, 110);
         let parameter_bytes = to_bytes(&parameter);
 
-<<<<<<< HEAD
-        let mut ctx = ReceiveContextTest::default();
-=======
         let mut ctx = ReceiveContextTest::empty();
->>>>>>> 371bfca1
         ctx.set_parameter(&parameter_bytes);
         ctx.set_sender(Address::Account(from_account));
 
@@ -583,11 +514,7 @@
         let mut logger = LogRecorder::init();
 
         // Execution
-<<<<<<< HEAD
         let res: Result<ActionsTree, _> = contract_receive(&ctx, 0, &mut logger, &mut state);
-=======
-        let res: ReceiveResult<ActionsTree> = contract_receive(&ctx, 0, &mut logger, &mut state);
->>>>>>> 371bfca1
 
         // Test
         match res {
@@ -613,11 +540,7 @@
         let parameter = Request::TransferFromTo(from_account, to_account, 110);
         let parameter_bytes = to_bytes(&parameter);
 
-<<<<<<< HEAD
-        let mut ctx = ReceiveContextTest::default();
-=======
         let mut ctx = ReceiveContextTest::empty();
->>>>>>> 371bfca1
         ctx.set_parameter(&parameter_bytes);
         ctx.set_sender(Address::Account(spender_account));
 
@@ -640,11 +563,7 @@
         };
 
         // Execution
-<<<<<<< HEAD
         let res: Result<ActionsTree, _> = contract_receive(&ctx, 0, &mut logger, &mut state);
-=======
-        let res: ReceiveResult<ActionsTree> = contract_receive(&ctx, 0, &mut logger, &mut state);
->>>>>>> 371bfca1
 
         // Test
         match res {
