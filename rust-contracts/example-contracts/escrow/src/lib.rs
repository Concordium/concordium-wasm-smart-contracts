--- conflicted
+++ resolved
@@ -76,13 +76,8 @@
     ctx: &I,
     amount: Amount,
     _logger: &mut L,
-<<<<<<< HEAD
 ) -> Result<State, InitError> {
     ensure!(amount == 0, InitError::NoAmount);
-=======
-) -> InitResult<State> {
-    ensure!(amount == 0, "This escrow contract must be initialized with a 0 amount.");
->>>>>>> 371bfca1
     let init_params: InitParams = ctx.parameter_cursor().get()?;
     ensure!(init_params.buyer != init_params.seller, InitError::SameBuyerSeller);
     let state = State {
@@ -217,11 +212,7 @@
             arbiter: AccountAddress([2; ACCOUNT_ADDRESS_SIZE]),
         };
 
-<<<<<<< HEAD
-        let mut ctx = InitContextTest::default();
-=======
         let mut ctx = InitContextTest::empty();
->>>>>>> 371bfca1
         let parameter_bytes = to_bytes(&parameter);
         ctx.set_parameter(&parameter_bytes);
 
