--- conflicted
+++ resolved
@@ -63,13 +63,8 @@
 #[derive(Serialize, SchemaType)]
 struct InitParams {
     // Who is authorized to withdraw funds from this lockup (must be non-empty)
-<<<<<<< HEAD
     // #[set_size_length = 1]
     // #[skip_order_check]
-=======
-    #[set_size_length = 1]
-    #[skip_order_check]
->>>>>>> 371bfca1
     account_holders: BTreeSet<AccountAddress>,
 
     // How many of the account holders need to agree before funds are released
@@ -316,11 +311,7 @@
         };
         let parameter_bytes = to_bytes(&parameter);
 
-<<<<<<< HEAD
-        let mut ctx = InitContextTest::default();
-=======
         let mut ctx = InitContextTest::empty();
->>>>>>> 371bfca1
         ctx.set_parameter(&parameter_bytes);
 
         // set up the logger so we can intercept and analyze them at the end.
@@ -368,11 +359,7 @@
         let parameter = Message::RequestTransfer(request_id, 50, target_account);
         let parameter_bytes = to_bytes(&parameter);
 
-<<<<<<< HEAD
-        let mut ctx = ReceiveContextTest::default();
-=======
         let mut ctx = ReceiveContextTest::empty();
->>>>>>> 371bfca1
         ctx.set_parameter(&parameter_bytes);
         ctx.set_sender(Address::Account(account1));
         ctx.metadata.set_slot_time(0);
@@ -396,11 +383,7 @@
         };
 
         // Execution
-<<<<<<< HEAD
         let res: Result<ActionsTree, _> =
-=======
-        let res: ReceiveResult<ActionsTree> =
->>>>>>> 371bfca1
             contract_receive_message(&ctx, 100, &mut logger, &mut state);
 
         // Test
@@ -408,15 +391,7 @@
             Err(_) => fail!("Contract receive failed, but it should not have."),
             Ok(actions) => actions,
         };
-<<<<<<< HEAD
-        claim_eq!(
-            actions,
-            test_infrastructure::ActionsTree::Accept,
-            "Contract receive produced incorrect actions."
-        );
-=======
         claim_eq!(actions, ActionsTree::Accept, "Contract receive produced incorrect actions.");
->>>>>>> 371bfca1
         claim_eq!(state.requests.len(), 1, "Contract receive did not create transfer request");
         claim_eq!(
             sum_reserved_balance(&state),
@@ -443,11 +418,7 @@
         let parameter = Message::SupportTransfer(request_id, 50, target_account);
         let parameter_bytes = to_bytes(&parameter);
 
-<<<<<<< HEAD
-        let mut ctx = ReceiveContextTest::default();
-=======
         let mut ctx = ReceiveContextTest::empty();
->>>>>>> 371bfca1
         ctx.set_parameter(&parameter_bytes);
         ctx.metadata.set_slot_time(100);
         ctx.set_sender(Address::Account(account2));
@@ -480,11 +451,7 @@
         };
 
         // Execution
-<<<<<<< HEAD
         let res: Result<ActionsTree, _> =
-=======
-        let res: ReceiveResult<ActionsTree> =
->>>>>>> 371bfca1
             contract_receive_message(&ctx, 75, &mut logger, &mut state);
 
         // Test
@@ -495,11 +462,7 @@
 
         claim_eq!(
             actions,
-<<<<<<< HEAD
-            test_infrastructure::ActionsTree::Accept,
-=======
             ActionsTree::Accept,
->>>>>>> 371bfca1
             "Contract receive support produced incorrect actions."
         );
         claim_eq!(
@@ -534,11 +497,7 @@
         let parameter = Message::SupportTransfer(request_id, 50, target_account);
         let parameter_bytes = to_bytes(&parameter);
 
-<<<<<<< HEAD
-        let mut ctx = ReceiveContextTest::default();
-=======
         let mut ctx = ReceiveContextTest::empty();
->>>>>>> 371bfca1
         ctx.set_parameter(&parameter_bytes);
         ctx.set_sender(Address::Account(account2));
         ctx.metadata.set_slot_time(0);
@@ -571,11 +530,7 @@
 
         let mut logger = LogRecorder::init();
         // Execution
-<<<<<<< HEAD
         let res: Result<ActionsTree, _> =
-=======
-        let res: ReceiveResult<ActionsTree> =
->>>>>>> 371bfca1
             contract_receive_message(&ctx, 100, &mut logger, &mut state);
 
         // Test
@@ -585,11 +540,7 @@
         };
         claim_eq!(
             actions,
-<<<<<<< HEAD
-            test_infrastructure::ActionsTree::simple_transfer(&target_account, 50),
-=======
             ActionsTree::simple_transfer(&target_account, 50),
->>>>>>> 371bfca1
             "Supporting the transfer did not result in the right transfer"
         );
         claim_eq!(state.requests.len(), 0, "The request should be removed");
