<<<<<<< HEAD
use super::trie::{
    low_level::{EmptyCollector, Loadable, Reference, SizeCollector},
    MutableState, PersistentState,
};
=======
//! This module provides, via C ABI, foreign access to validation and execution
//! of smart contracts. It is only available if `enable-ffi` feature is enabled.
//!
//! A number of objects are exchanged between Rust and foreign code, and their
//! lifetimes and ownership is fairly complex. The general design is that
//! structured objects related to smart contract execution are allocated in
//! Rust, and pointers to these objects are passed to foreign code. The foreign
//! code is also given a "free_*" function it can use to deallocate the objects
//! once they are no longer needed. Everything in this module is unsafe, in the
//! sense that if functions are not used correctly undefined behaviour can
//! occur, null-pointer dereferencing, double free, or worse. Each of the types
//! that is passed through the boundary documents its intended use.
//!
//! In addition to pointers to structured objects, the remaining data passed
//! between foreign code and Rust is mainly byte-arrays. The main reason for
//! this is that this is cheap and relatively easy to do.
>>>>>>> 6cccd8d9
use crate::{slice_from_c_bytes, v1::*};
use libc::size_t;
use std::sync::Arc;
use wasm_transform::{
    artifact::{CompiledFunction, OwnedArtifact},
    output::Output,
    utils::parse_artifact,
};

/// Creating or updating a contract instance requires access to code to execute.
/// This code is stored in the [Artifact] which contains a preprocessed Wasm
/// module in a format that is easy to run.
/// What is passed through the FFI boundary is a pointer to such an artifact.
/// Because the artifact might need to be shared, the pointer is
/// atomically reference counted (using [std::sync::Arc]) so that it can be
/// cheaply shared in a concurrent setting. The latter can happen since, for
/// example, node queries might execute the same contract concurrently (via
/// `InvokeContract` entrypoint of the node).
///
/// The main way the artifact is shared is during handling of interrupts. There
/// we retain a pointer to the artifact in the artifact itself so that we can
/// easily resume execution.
type ArtifactV1 = OwnedArtifact<ProcessedImports>;

/// A value that is returned from a V1 contract in case of either successful
/// termination, or logic error. If contract execution traps with an illegal
/// instruction, or illegal host access then no return value is returned.
///
/// We allocate this vector on the Rust side. The main reason for this is that
/// it essentially only needs to be accessed from the smart contract execution
/// environment, so this avoids copying byte arrays back and forth. This also
/// helps in the analysis of costs, and allows us to charge relatively cheaply
/// for producing return values since the cost of handling them is immediately
/// clear when they are produced. This does unfortunately mean we have to deal
/// with the ugly Box<Vec<u8>> with the double indirection.
type ReturnValue = Vec<u8>;

/// Interrupted state of execution. This is needed to resume execution.
/// The lifetime of this is relatively complex. What is exchanged with foreign
/// code is not a pointer to this state, but rather a pointer to a pointer.
/// The reason for this is that this state must always have a unique owner. The
/// first time we allocate this state is in the [call_receive_v1] function.
/// Then if we resume execution we take ownership of the state in the
/// [resume_receive_v1] and substitute a null pointer for it. This state is then
/// **mutated** during execution of the [resume_receive_v1] function. If another
/// interrupt occurs then we again write a pointer to the struct into the
/// provided, thereby giving ownership to the foreign code.
/// [receive_interrupted_state_free] must be called to deallocate the state in
/// case execution of the smart contract was terminated by foreign code for any
/// reason.
type ReceiveInterruptedStateV1 = ReceiveInterruptedState<CompiledFunction>;

/// Invoke an init function creating the contract instance.
/// # Safety
/// This function is safe provided the following preconditions hold
/// - the artifact pointer points to a valid artifact and the pointer was
///   created using [Arc::into_raw]
/// - the `init_ctx_bytes`/`init_name`/`param_bytes` point to valid memory
///   addresses which contain
///   `init_ctx_bytes_len`/`init_name_len`/`param_bytes_len` bytes of data
/// - `output_return_value` points to a memory location that can store a pointer
/// - `output_len` points to a memory location that can store a [libc::size_t]
///   value
/// # Return value
/// The return value is a pointer to a byte array buffer of size `*output_len`.
/// To avoid leaking memory the buffer should be deallocated with
/// `rs_free_array_len` (available in the crypto-common crate).
/// The data in the buffer is produced by the [InitResult::extract] function and
/// contains the serialization of the return value. The value of the out
/// parameters depends on the result of initialization.
/// - In case of [InitResult::OutOfEnergy] the `output_return_value` parameter
///   is left unchanged.
/// - In the remaining two cases the `output_return_value` is set to a pointer
///   to a freshly allocated vector. This vector must be deallocated with
///   [box_vec_u8_free] otherwise memory will be leaked.
/// In case of execution failure, a panic, or failure to parse a null pointer is
/// returned.
#[no_mangle]
unsafe extern "C" fn call_init_v1(
    loader: LoadCallBack, // This is not really needed since nothing is loaded.
    artifact_ptr: *const ArtifactV1,
    init_ctx_bytes: *const u8, // pointer to an initcontext
    init_ctx_bytes_len: size_t,
    amount: u64,
    init_name: *const u8, // the name of the contract init method
    init_name_len: size_t,
    param_bytes: *const u8, // parameters to the init method
    param_bytes_len: size_t,
    energy: InterpreterEnergy,
    output_return_value: *mut *mut ReturnValue,
    output_len: *mut size_t,
    output_state_ptr: *mut *mut MutableState,
) -> *mut u8 {
    let artifact = Arc::from_raw(artifact_ptr);
    let res = std::panic::catch_unwind(|| {
        let init_name = slice_from_c_bytes!(init_name, init_name_len as usize);
        let parameter = slice_from_c_bytes!(param_bytes, param_bytes_len as usize);
        let init_ctx = v0::deserial_init_context(slice_from_c_bytes!(
            init_ctx_bytes,
            init_ctx_bytes_len as usize
        ))
        .expect("Precondition violation: invalid init ctx given by host.");
        let mut initial_state = PersistentState::Empty.thaw();
        let instance_state = InstanceState::new(0, loader, initial_state.get_inner());
        match std::str::from_utf8(init_name) {
            Ok(name) => {
                let res = invoke_init(
                    artifact.as_ref(),
                    amount,
                    init_ctx,
                    name,
                    parameter,
                    energy,
                    instance_state,
                );
                match res {
                    Ok(result) => {
                        let (mut out, return_value) = result.extract();
                        out.shrink_to_fit();
                        *output_len = out.len() as size_t;
                        let ptr = out.as_mut_ptr();
                        std::mem::forget(out);
                        if let Some((success, return_value)) = return_value {
                            *output_return_value = Box::into_raw(Box::new(return_value));
                            if success {
                                // the lock has been dropped at this point
                                let initial_state = Box::into_raw(Box::new(initial_state));
                                *output_state_ptr = initial_state;
                            }
                        } else {
                            *output_return_value = std::ptr::null_mut();
                        }
                        ptr
                    }
                    Err(_trap) => std::ptr::null_mut(),
                }
            }
            Err(_) => std::ptr::null_mut(),
        }
    });
    // do not drop the pointer, we are not the owner
    Arc::into_raw(artifact);
    // and return the value
    res.unwrap_or_else(|_| std::ptr::null_mut())
}

/// Invoke a receive function, updating the contract instance.
/// # Safety
/// This function is safe provided the following preconditions hold
/// - the artifact pointer points to a valid artifact and the pointer was
///   created using [Arc::into_raw]
/// - the `receive_ctx_bytes`/`receive_name`/`param_bytes`/`state_bytes` point
///   to valid memory addresses which contain
///   `receive_ctx_bytes_len`/`receive_name_len`/`param_bytes_len`/
///   `state_bytes_len` bytes of data
/// - `output_return_value` points to a memory location that can store a pointer
/// - `output_config` points to a memory location that can store a pointer
/// - `output_len` points to a memory location that can store a [libc::size_t]
///   value
/// # Return value
/// The return value is a pointer to a byte array buffer of size `*output_len`.
/// To avoid leaking memory the buffer should be deallocated with
/// `rs_free_array_len` (available in the crypto-common crate).
///
/// The data in the buffer is produced by the [ReceiveResult::extract] function
/// and contains the serialization of the return value. The value of the out
/// parameters depends on the result of execution
/// - In case of [ReceiveResult::OutOfEnergy] or [ReceiveResult::Trap] the
///   `output_return_value` parameter is left unchanged.
/// - In case of [ReceiveResult::Interrupt] the `output_config` pointer is set
///   to a freshly allocated [ReceiveInterruptedState] structure. This should be
///   deallocated with [receive_interrupted_state_free] so that memory is not
///   leaked.
/// - In the remaining two cases the `output_return_value` is set to a pointer
///   to a freshly allocated vector and `output_config` is __not__ changed. This
///   vector must be deallocated with [box_vec_u8_free] otherwise memory will be
///   leaked.
/// In case of execution failure, a panic, or failure to parse a null pointer is
/// returned.
#[no_mangle]
unsafe extern "C" fn call_receive_v1(
    loader: LoadCallBack,
    artifact_ptr: *const ArtifactV1,
    receive_ctx_bytes: *const u8, // receive context
    receive_ctx_bytes_len: size_t,
    amount: u64,
    receive_name: *const u8, // name of the entrypoint to invoke
    receive_name_len: size_t,
<<<<<<< HEAD
    state_ptr_ptr: *mut *mut MutableState,
    param_bytes: *const u8,
=======
    state_bytes: *const u8, // serialized contract state
    state_bytes_len: size_t,
    param_bytes: *const u8, // parameters to the entrypoint
>>>>>>> 6cccd8d9
    param_bytes_len: size_t,
    energy: InterpreterEnergy,
    output_return_value: *mut *mut ReturnValue,
    output_config: *mut *mut ReceiveInterruptedStateV1,
    output_len: *mut size_t,
) -> *mut u8 {
    let artifact = Arc::from_raw(artifact_ptr);
    let res = std::panic::catch_unwind(|| {
        let receive_ctx = v0::deserial_receive_context(slice_from_c_bytes!(
            receive_ctx_bytes,
            receive_ctx_bytes_len as usize
        ))
        .expect("Precondition violation: Should be given a valid receive context.");
        let receive_name = slice_from_c_bytes!(receive_name, receive_name_len as usize);
        let parameter = slice_from_c_bytes!(param_bytes, param_bytes_len as usize);
        let state_ptr = std::mem::replace(&mut *state_ptr_ptr, std::ptr::null_mut());
        let mut state = (&mut *state_ptr).make_fresh_generation();
        let inner = state.get_inner();
        let instance_state = InstanceState::new(0, loader, inner);
        match std::str::from_utf8(receive_name) {
            Ok(name) => {
                let res = invoke_receive(
                    artifact.clone(),
                    amount,
                    receive_ctx,
                    name,
                    parameter,
                    energy,
                    instance_state,
                );
                match res {
                    Ok(result) => {
                        let (mut out, store_state, config, return_value) = result.extract();
                        out.shrink_to_fit();
                        *output_len = out.len() as size_t;
                        let ptr = out.as_mut_ptr();
                        std::mem::forget(out);
                        if let Some(config) = config {
                            std::ptr::replace(output_config, Box::into_raw(config));
                        } else {
                            // make sure to set it to null to make the finalizer work correctly.
                            *output_config = std::ptr::null_mut();
                        }
                        if let Some(return_value) = return_value {
                            *output_return_value = Box::into_raw(Box::new(return_value));
                        } else {
                            *output_return_value = std::ptr::null_mut();
                        }
                        if store_state {
                            let new_state = Box::into_raw(Box::new(state));
                            *state_ptr_ptr = new_state;
                        }
                        ptr
                    }
                    Err(_trap) => std::ptr::null_mut(),
                }
            }
            Err(_) => std::ptr::null_mut(), // should not happen.
        }
    });
    // do not drop the pointer, we are not the owner
    Arc::into_raw(artifact);
    // and return the value
    res.unwrap_or_else(|_| std::ptr::null_mut())
}

#[no_mangle]
/// Validate the module from source and process it into a runnable artifact
/// that can be used in calls to [call_receive](./fn.call_receive.html) and
/// [call_init](./fn.call_init.html).
///
/// The arguments are as follows
/// - `wasm_bytes_ptr` a pointer to the Wasm module in Wasm binary format,
///   version 1.
/// - `wasm_bytes_len` the length of the data pointed to by `wasm_bytes_ptr`
/// - `artifact_out` a pointer where the pointer to the artifact will be
///   written.
/// - `output_len` a pointer where the total length of the output will be
///   written.
///
/// The return value is either a null pointer if validation fails, or a pointer
/// to a byte array of length `*output_len`. The byte array starts with
/// `*artifact_len` bytes for the artifact, followed by a list of export item
/// names. The length of the list is encoded as u16, big endian, and each name
/// is encoded as u16, big endian.
///
/// # Safety
/// This function is safe provided all the supplied pointers are not null and
/// the `wasm_bytes_ptr` points to an array of length at least `wasm_bytes_len`.
unsafe extern "C" fn validate_and_process_v1(
    wasm_bytes_ptr: *const u8,
    wasm_bytes_len: size_t,
    output_len: *mut size_t, // this is the total length of the output byte array
    output_artifact: *mut *const ArtifactV1, /* location where the pointer to the artifact will
                              * be written. */
) -> *mut u8 {
    let wasm_bytes = slice_from_c_bytes!(wasm_bytes_ptr, wasm_bytes_len as usize);
    match utils::instantiate_with_metering::<ProcessedImports, _>(
        &ConcordiumAllowedImports,
        wasm_bytes,
    ) {
        Ok(artifact) => {
            let mut out_buf = Vec::new();
            let num_exports = artifact.export.len(); // this can be at most MAX_NUM_EXPORTS
            out_buf.extend_from_slice(&(num_exports as u16).to_be_bytes());
            for name in artifact.export.keys() {
                let len = name.as_ref().as_bytes().len();
                out_buf.extend_from_slice(&(len as u16).to_be_bytes());
                out_buf.extend_from_slice(name.as_ref().as_bytes());
            }
            out_buf.shrink_to_fit();
            *output_len = out_buf.len() as size_t;
            let ptr = out_buf.as_mut_ptr();
            std::mem::forget(out_buf);
            // move the artifact to the arc.
            let arc = Arc::new(artifact);
            // and forget it.
            *output_artifact = Arc::into_raw(arc);
            ptr
        }
        Err(_) => std::ptr::null_mut(),
    }
}

#[no_mangle]
/// TODO: Signal whether the state was updated in the new state version.
/// Resume execution of a contract after an interrupt.
///
/// # Safety
/// This function is safe provided
/// - `config_ptr` points to a memory location which in turn points to a
///   ReceiveInterruptedState structure. the latter pointer must have been
///   constructed with [Box::into_raw] and must be non-null.
/// - the remaing arguments have the same requirements as they do for
///   [call_receive_v1]....
///
/// # Return value
/// The return value has the same semantics as
unsafe extern "C" fn resume_receive_v1(
<<<<<<< HEAD
    loader: LoadCallBack,
    // mutable pointer, we will mutate this, either to a new state or null
    config_ptr: *mut *mut ReceiveInterruptedState<CompiledFunction>,
=======
    // mutable pointer, we will mutate this, either to a new state in case another interrupt
    // occurred, or null
    config_ptr: *mut *mut ReceiveInterruptedStateV1,
>>>>>>> 6cccd8d9
    // whether the state has been updated (non-zero) or not (zero)
    new_state_tag: u8,
    state_ptr_ptr: *mut *mut MutableState,
    new_amount: u64,
    // whether the call succeeded or not.
    response_status: u64,
    // response from the call.
    response: *mut ReturnValue,
    // remaining energy available for execution
    energy: InterpreterEnergy,
    output_return_value: *mut *mut ReturnValue,
    output_len: *mut size_t,
) -> *mut u8 {
    let res = std::panic::catch_unwind(|| {
        let data = {
            if response.is_null() {
                None
            } else {
                let mut response_data = Box::from_raw(response);
                let data = std::mem::take(response_data.as_mut()); // write empty vector to the pointer.
                Box::into_raw(response_data); // make it safe to reclaim data
                Some(data)
            }
        };
        // NB: This must match the response encoding in V1.hs in consensus
        // If the first 3 bytes are all set that indicates an error.
        let response = if response_status & 0xffff_ff00_0000_0000 == 0xffff_ff00_0000_0000 {
            if response_status & 0x0000_00ff_0000_0000 != 0 {
                // this is an environment error. No return value is produced.
                InvokeResponse::Failure {
                    code: response_status & 0x0000_00ff_0000_0000,
                    data: None,
                }
            } else {
                // The return value is present since this was a logic error.
                if response_status & 0x0000_0000_ffff_ffff == 0 {
                    // Host violated precondition. There must be a non-zero error code.
                    return std::ptr::null_mut();
                }
                InvokeResponse::Failure {
                    code: response_status & 0x0000_0000_ffff_ffff,
                    data,
                }
            }
        } else if new_state_tag == 0 {
            InvokeResponse::Success {
                new_state: false,
                new_balance: Amount::from_micro_ccd(new_amount),
                data,
            }
        } else {
            InvokeResponse::Success {
                new_state: true,
                new_balance: Amount::from_micro_ccd(new_amount),
                data,
            }
        };
        // mark the interrupted state as consumed in case any panics happen from here to
        // the end. this means the state is in a consistent state and the
        // finalizer (`receive_interrupted_state_free`) will not end up double
        // freeing.
        let config = std::ptr::replace(config_ptr, std::ptr::null_mut());
<<<<<<< HEAD
        // since we will never roll back past this point, other than to the beginning of
        // execution, we do not need to make a new generation for checkpoint
        // reasons. We are not the owner of the state, so we make a clone of it.
        // The clone is cheap since this is reference counted.
        let state_ref = &mut **state_ptr_ptr;
        let mut state = state_ref.clone();
        // it is important to invalidate all previous iterators and entries we have
        // given out. so we start a new generation.
        let config = Box::from_raw(config);
        let instance_state =
            InstanceState::new(config.host.latest_generation + 1, loader, state.get_inner());
        let res = resume_receive(config, response, energy.into(), instance_state);
        // FIXME: Reduce duplication with call_receive
=======
        let res = resume_receive(Box::from_raw(config), response, energy);
>>>>>>> 6cccd8d9
        match res {
            Ok(result) => {
                let (mut out, store_state, new_config, return_value) = result.extract();
                out.shrink_to_fit();
                *output_len = out.len() as size_t;
                let ptr = out.as_mut_ptr();
                std::mem::forget(out);
                if let Some(config) = new_config {
                    std::ptr::replace(config_ptr, Box::into_raw(config));
                } // otherwise leave config_ptr pointing to null
                if let Some(return_value) = return_value {
                    *output_return_value = Box::into_raw(Box::new(return_value));
                }
                if store_state {
                    *state_ptr_ptr = Box::into_raw(Box::new(state))
                }
                ptr
            }
            Err(_trap) => std::ptr::null_mut(),
        }
    });
    res.unwrap_or(std::ptr::null_mut())
}

// Administrative functions.

#[no_mangle]
/// # Safety
/// This function is safe provided the supplied pointer is
/// constructed with [Arc::into_raw] and for each [Arc::into_raw] this function
/// is called only once.
unsafe extern "C" fn artifact_v1_free(artifact_ptr: *const ArtifactV1) {
    if !artifact_ptr.is_null() {
        // decrease the reference count
        Arc::from_raw(artifact_ptr);
    }
}

#[no_mangle]
/// # Safety
/// This function is safe provided the supplied pointer is
/// constructed with [Box::into_raw] and  the function is only called once on
/// the pointer.
unsafe extern "C" fn box_vec_u8_free(vec_ptr: *mut Vec<u8>) {
    if !vec_ptr.is_null() {
        // consume the vector
        Box::from_raw(vec_ptr);
    }
}

#[no_mangle]
/// # Safety
/// This function is safe provided the supplied pointer is
/// constructed with [Box::into_raw].
unsafe extern "C" fn receive_interrupted_state_free(ptr_ptr: *mut *mut ReceiveInterruptedStateV1) {
    if !ptr_ptr.is_null() && !(*ptr_ptr).is_null() {
        // drop
        let _: Box<ReceiveInterruptedStateV1> = Box::from_raw(*ptr_ptr);
        // and store null so that future calls (which there should not be any) are safe.
        *ptr_ptr = std::ptr::null_mut();
    }
}

#[no_mangle]
/// Convert an artifact to a byte array and return a pointer to it, storing its
/// length in `output_len`. To avoid leaking memory the return value should be
/// freed with `rs_free_array_len`.
///
/// # Safety
/// This function is safe provided the `artifact_ptr` was obtained with
/// `Arc::into_raw` and `output_len` points to a valid memory location.
unsafe extern "C" fn artifact_v1_to_bytes(
    artifact_ptr: *const ArtifactV1,
    output_len: *mut size_t,
) -> *mut u8 {
    let artifact = Arc::from_raw(artifact_ptr);
    let mut bytes = Vec::new();
    artifact.output(&mut bytes).expect("Artifact serialization does not fail.");
    bytes.shrink_to_fit();
    *output_len = bytes.len() as size_t;
    let ptr = bytes.as_mut_ptr();
    std::mem::forget(bytes);
    Arc::into_raw(artifact);
    ptr
}

#[no_mangle]
/// Deserialize an artifact from bytes and return a pointer to it.
/// If deserialization fails this returns [None](https://doc.rust-lang.org/std/option/enum.Option.html#variant.None)
/// and otherwise it returns a valid pointer to the artifact. To avoid leaking
/// memory the memory must be freed using [artifact_v1_free].
///
/// # Safety
/// This function is safe provided
/// - either the `input_len` is greater than 0 and the `bytes_ptr` points to
///   data of the given size
/// - or `input_len` = 0
unsafe extern "C" fn artifact_v1_from_bytes(
    bytes_ptr: *const u8,
    input_len: size_t,
) -> *const ArtifactV1 {
    let bytes = slice_from_c_bytes!(bytes_ptr, input_len as usize);
    if let Ok(borrowed_artifact) = parse_artifact(&bytes) {
        Arc::into_raw(Arc::new(borrowed_artifact.into()))
    } else {
        std::ptr::null()
    }
}

#[no_mangle]
/// Convert the return value to a byte array that will be managed externally.
/// To avoid memory leaks the return byte array must be deallocated using
/// rs_free_array_len.
///
/// # Safety
/// This function is safe provided the return value is constructed using
/// Box::into_raw.
unsafe extern "C" fn return_value_to_byte_array(
    rv_ptr: *mut Vec<u8>,
    output_len: *mut size_t,
) -> *mut u8 {
    let mut bytes = (&*rv_ptr).clone();
    bytes.shrink_to_fit();
    *output_len = bytes.len() as size_t;
    let ptr = bytes.as_mut_ptr();
    std::mem::forget(bytes);
    ptr
}

type LoadCallBack = extern "C" fn(Reference) -> *mut Vec<u8>;
type StoreCallBack = extern "C" fn(data: *const u8, len: libc::size_t) -> Reference;

#[no_mangle]
extern "C" fn load_persistent_tree_v1(
    mut loader: LoadCallBack,
    location: Reference,
) -> *mut PersistentState {
    let tree = PersistentState::load_from_location(&mut loader, location);
    match tree {
        Ok(tree) => Box::into_raw(Box::new(tree)),
        Err(_) => std::ptr::null_mut(),
    }
}

#[no_mangle]
extern "C" fn store_persistent_tree_v1(
    mut writer: StoreCallBack,
    tree: *mut PersistentState,
) -> Reference {
    let tree = unsafe { &mut *tree };
    match tree.store_update(&mut writer) {
        Ok(r) => r,
        Err(_) => unreachable!(
            "Storing the tree can only fail if the writer fails. This is assumed not to happen."
        ),
    }
}

#[no_mangle]
extern "C" fn free_persistent_state_v1(tree: *mut PersistentState) {
    unsafe { Box::from_raw(tree) };
}

#[no_mangle]
extern "C" fn free_mutable_state_v1(tree: *mut MutableState) { unsafe { Box::from_raw(tree) }; }

#[no_mangle]
extern "C" fn freeze_mutable_state_v1(
    mut loader: LoadCallBack,
    tree: *mut MutableState,
    hash_buf: *mut u8,
) -> *mut PersistentState {
    let tree = unsafe { &mut *tree };
    let persistent = tree.freeze(&mut loader, &mut EmptyCollector);
    let hash = persistent.hash();
    let hash: &[u8] = hash.as_ref();
    unsafe { std::ptr::copy_nonoverlapping(hash.as_ptr(), hash_buf, 32) };
    Box::into_raw(Box::new(persistent))
}

#[no_mangle]
extern "C" fn thaw_persistent_state_v1(tree: *mut PersistentState) -> *mut MutableState {
    let tree = unsafe { &*tree };
    let thawed = tree.thaw();
    Box::into_raw(Box::new(thawed))
}

#[no_mangle]
/// Freeze the tree and get the new state size.
/// The frozen tree is not returned, but it is stored in the "origin" field so
/// that a call to freeze later on is essentially free.
extern "C" fn get_new_state_size_v1(mut loader: LoadCallBack, tree: *mut MutableState) -> u64 {
    let tree = unsafe { &mut *tree };
    let mut collector = SizeCollector::default();
    let _ = tree.freeze(&mut loader, &mut collector);
    collector.collect()
}

#[no_mangle]
extern "C" fn cache_persistent_state_v1(mut loader: LoadCallBack, tree: *mut PersistentState) {
    let tree = unsafe { &mut *tree };
    tree.cache(&mut loader)
}

#[no_mangle]
extern "C" fn hash_persistent_state_v1(tree: *mut PersistentState, hash_buf: *mut u8) {
    let tree = unsafe { &mut *tree };
    let hash = tree.hash();
    let hash: &[u8] = hash.as_ref();
    unsafe { std::ptr::copy_nonoverlapping(hash.as_ptr(), hash_buf, 32) };
}

#[no_mangle]
extern "C" fn serialize_persistent_state_v1(
    mut loader: LoadCallBack,
    tree: *mut PersistentState,
    out_len: *mut size_t,
) -> *mut u8 {
    let tree = unsafe { &*tree };
    let mut out = Vec::new();
    match tree.serialize(&mut loader, &mut out) {
        Ok(_) => {
            out.shrink_to_fit();
            unsafe { *out_len = out.len() as size_t };
            let ptr = out.as_mut_ptr();
            std::mem::forget(out);
            ptr
        }
        Err(_) => std::ptr::null_mut(),
    }
}

#[no_mangle]
extern "C" fn deserialize_persistent_state_v1(
    source: *const u8,
    len: size_t,
) -> *mut PersistentState {
    let slice = unsafe { std::slice::from_raw_parts(source, len) };
    let mut source = std::io::Cursor::new(slice);
    match PersistentState::deserialize(&mut source) {
        // make sure to consume the entire input.
        Ok(state) if source.position() == len as u64 => Box::into_raw(Box::new(state)),
        _ => std::ptr::null_mut(),
    }
}

#[no_mangle]
/// Take the byte array and copy it into a vector.
/// The vector must be passed to Rust to be deallocated.
extern "C" fn copy_to_vec_ffi(data: *const u8, len: libc::size_t) -> *mut Vec<u8> {
    Box::into_raw(Box::new(unsafe { std::slice::from_raw_parts(data, len) }.to_vec()))
}<|MERGE_RESOLUTION|>--- conflicted
+++ resolved
@@ -1,9 +1,3 @@
-<<<<<<< HEAD
-use super::trie::{
-    low_level::{EmptyCollector, Loadable, Reference, SizeCollector},
-    MutableState, PersistentState,
-};
-=======
 //! This module provides, via C ABI, foreign access to validation and execution
 //! of smart contracts. It is only available if `enable-ffi` feature is enabled.
 //!
@@ -20,7 +14,10 @@
 //! In addition to pointers to structured objects, the remaining data passed
 //! between foreign code and Rust is mainly byte-arrays. The main reason for
 //! this is that this is cheap and relatively easy to do.
->>>>>>> 6cccd8d9
+use super::trie::{
+    low_level::{EmptyCollector, Loadable, Reference, SizeCollector},
+    MutableState, PersistentState,
+};
 use crate::{slice_from_c_bytes, v1::*};
 use libc::size_t;
 use std::sync::Arc;
@@ -209,14 +206,8 @@
     amount: u64,
     receive_name: *const u8, // name of the entrypoint to invoke
     receive_name_len: size_t,
-<<<<<<< HEAD
     state_ptr_ptr: *mut *mut MutableState,
-    param_bytes: *const u8,
-=======
-    state_bytes: *const u8, // serialized contract state
-    state_bytes_len: size_t,
     param_bytes: *const u8, // parameters to the entrypoint
->>>>>>> 6cccd8d9
     param_bytes_len: size_t,
     energy: InterpreterEnergy,
     output_return_value: *mut *mut ReturnValue,
@@ -356,15 +347,10 @@
 /// # Return value
 /// The return value has the same semantics as
 unsafe extern "C" fn resume_receive_v1(
-<<<<<<< HEAD
     loader: LoadCallBack,
-    // mutable pointer, we will mutate this, either to a new state or null
-    config_ptr: *mut *mut ReceiveInterruptedState<CompiledFunction>,
-=======
     // mutable pointer, we will mutate this, either to a new state in case another interrupt
     // occurred, or null
     config_ptr: *mut *mut ReceiveInterruptedStateV1,
->>>>>>> 6cccd8d9
     // whether the state has been updated (non-zero) or not (zero)
     new_state_tag: u8,
     state_ptr_ptr: *mut *mut MutableState,
@@ -427,7 +413,6 @@
         // finalizer (`receive_interrupted_state_free`) will not end up double
         // freeing.
         let config = std::ptr::replace(config_ptr, std::ptr::null_mut());
-<<<<<<< HEAD
         // since we will never roll back past this point, other than to the beginning of
         // execution, we do not need to make a new generation for checkpoint
         // reasons. We are not the owner of the state, so we make a clone of it.
@@ -439,11 +424,8 @@
         let config = Box::from_raw(config);
         let instance_state =
             InstanceState::new(config.host.latest_generation + 1, loader, state.get_inner());
-        let res = resume_receive(config, response, energy.into(), instance_state);
+        let res = resume_receive(config, response, energy, instance_state);
         // FIXME: Reduce duplication with call_receive
-=======
-        let res = resume_receive(Box::from_raw(config), response, energy);
->>>>>>> 6cccd8d9
         match res {
             Ok(result) => {
                 let (mut out, store_state, new_config, return_value) = result.extract();
