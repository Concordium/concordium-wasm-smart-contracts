--- conflicted
+++ resolved
@@ -288,18 +288,13 @@
         let (mut trie, mut loader) = make_mut_trie(inputs.clone());
         for (prefix, _) in inputs.iter() {
             let locked_prefix = prefix.clone();
-<<<<<<< HEAD
-            if let Some(mut iter) = trie.iter(&mut loader, &locked_prefix) {
-                let mut locked_prefix_extended = locked_prefix.clone();
-                locked_prefix_extended.push(0);
-=======
+
             if let Some(mut iter) = trie
                 .iter(&mut loader, &locked_prefix)
                 .expect("This is the first iterator, so no overflow.")
             {
-                let mut modification = locked_prefix.clone();
-                modification.push(0);
->>>>>>> c4bc4495
+                let mut locked_prefix_extended = locked_prefix.clone();
+                locked_prefix_extended.push(0);
                 ensure!(
                     trie.insert(&mut loader, &locked_prefix_extended, vec![]).is_none(),
                     "The subtree should be locked for locked_prefix_extended (insertion)."
