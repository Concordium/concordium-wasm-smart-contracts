--- conflicted
+++ resolved
@@ -1704,14 +1704,7 @@
                     // traverse each child subtree and invalidate them.
                     while let Some(node_idx) = nodes_to_invalidate.pop() {
                         let to_invalidate = &owned_nodes[node_idx];
-<<<<<<< HEAD
-=======
                         counter.tick(to_invalidate.path.as_ref().len() as u64 + 1)?; // + 1 is for the step from the parent.
-                                                                                     // Before invalidating the node we first check if its locked.
-                        if to_invalidate.locked > 0 {
-                            return Ok(Err(AttemptToModifyLockedArea));
-                        }
->>>>>>> 58ff8bdc
                         if let Some(entry) = to_invalidate.value {
                             entries[entry] = Entry::Deleted;
                         }
