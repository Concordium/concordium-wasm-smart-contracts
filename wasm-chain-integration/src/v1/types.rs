--- conflicted
+++ resolved
@@ -73,15 +73,8 @@
                 return_value,
                 remaining_energy,
             } => {
-<<<<<<< HEAD
                 let mut out = Vec::with_capacity(5 + 8);
-                out.push(2);
-=======
-                let mut out = Vec::with_capacity(5 + state.len() as usize + 8);
                 out.push(3);
-                out.extend_from_slice(&(state.len() as u32).to_be_bytes());
-                out.extend_from_slice(&state.state);
->>>>>>> 6cccd8d9
                 out.extend_from_slice(&logs.to_bytes());
                 out.extend_from_slice(&remaining_energy.to_be_bytes());
                 (out, Some((true, return_value)))
@@ -100,12 +93,7 @@
 pub enum ReceiveResult<R, Ctx = v0::ReceiveContext<v0::OwnedPolicyBytes>> {
     /// Execution terminated.
     Success {
-<<<<<<< HEAD
-=======
-        /// The resulting state of the contract.
-        state:            v0::State,
         /// Logs produced since the last interrupt (or beginning of execution).
->>>>>>> 6cccd8d9
         logs:             v0::Logs,
         /// Return value that was produced. There is always a return value,
         /// although it might be empty.
