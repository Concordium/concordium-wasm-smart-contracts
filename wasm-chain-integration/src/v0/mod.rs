--- conflicted
+++ resolved
@@ -671,7 +671,7 @@
         stack: &mut machine::RuntimeStack,
         self_balance: ExecResult<Amount>,
     ) -> machine::RunResult<()> {
-        stack.push_value(self_balance?.micro_gtu);
+        stack.push_value(self_balance?.micro_ccd);
         Ok(())
     }
 
@@ -787,108 +787,6 @@
     }
 }
 
-<<<<<<< HEAD
-impl<ParamType, Ctx> ReceiveHost<ParamType, Ctx>
-where
-    ParamType: AsRef<[u8]>,
-    Ctx: HasReceiveContext,
-{
-    pub fn call_receive_only(
-        &mut self,
-        rof: ReceiveOnlyFunc,
-        memory: &mut Vec<u8>,
-        stack: &mut machine::RuntimeStack,
-    ) -> ExecResult<()> {
-        match rof {
-            ReceiveOnlyFunc::Accept => {
-                self.energy.tick_energy(constants::BASE_ACTION_COST)?;
-                stack.push_value(self.outcomes.accept());
-            }
-            ReceiveOnlyFunc::SimpleTransfer => {
-                self.energy.tick_energy(constants::BASE_ACTION_COST)?;
-                let amount = unsafe { stack.pop_u64() };
-                let addr_start = unsafe { stack.pop_u32() } as usize;
-                // Overflow is not possible in the next line on 64-bit machines.
-                ensure!(addr_start + 32 <= memory.len(), "Illegal memory access.");
-                stack.push_value(
-                    self.outcomes.simple_transfer(&memory[addr_start..addr_start + 32], amount)?,
-                )
-            }
-            ReceiveOnlyFunc::Send => {
-                // all `as usize` are safe on 64-bit systems since we are converging from a u32
-                let parameter_len = unsafe { stack.pop_u32() };
-                self.energy().tick_energy(constants::action_send_cost(parameter_len))?;
-                let parameter_start = unsafe { stack.pop_u32() } as usize;
-                // Overflow is not possible in the next line on 64-bit machines.
-                let parameter_end = parameter_start + parameter_len as usize;
-                let amount = unsafe { stack.pop_u64() };
-                let receive_name_len = unsafe { stack.pop_u32() } as usize;
-                let receive_name_start = unsafe { stack.pop_u32() } as usize;
-                // Overflow is not possible in the next line on 64-bit machines.
-                let receive_name_end = receive_name_start + receive_name_len;
-                let addr_subindex = unsafe { stack.pop_u64() };
-                let addr_index = unsafe { stack.pop_u64() };
-                ensure!(parameter_end <= memory.len(), "Illegal memory access.");
-                ensure!(receive_name_end <= memory.len(), "Illegal memory access.");
-                let res = self.outcomes.send(
-                    addr_index,
-                    addr_subindex,
-                    &memory[receive_name_start..receive_name_end],
-                    amount,
-                    &memory[parameter_start..parameter_end],
-                )?;
-                stack.push_value(res);
-            }
-            ReceiveOnlyFunc::CombineAnd => {
-                self.energy.tick_energy(constants::BASE_ACTION_COST)?;
-                let right = unsafe { stack.pop_u32() };
-                let left = unsafe { stack.pop_u32() };
-                let res = self.outcomes.combine_and(left, right)?;
-                stack.push_value(res);
-            }
-            ReceiveOnlyFunc::CombineOr => {
-                self.energy.tick_energy(constants::BASE_ACTION_COST)?;
-                let right = unsafe { stack.pop_u32() };
-                let left = unsafe { stack.pop_u32() };
-                let res = self.outcomes.combine_or(left, right)?;
-                stack.push_value(res);
-            }
-            ReceiveOnlyFunc::GetReceiveInvoker => {
-                let start = unsafe { stack.pop_u32() } as usize;
-                ensure!(start + 32 <= memory.len(), "Illegal memory access for receive invoker.");
-                (&mut memory[start..start + 32]).write_all(self.receive_ctx.invoker()?.as_ref())?;
-            }
-            ReceiveOnlyFunc::GetReceiveSelfAddress => {
-                let start = unsafe { stack.pop_u32() } as usize;
-                ensure!(start + 16 <= memory.len(), "Illegal memory access for receive owner.");
-                (&mut memory[start..start + 8])
-                    .write_all(&self.receive_ctx.self_address()?.index.to_le_bytes())?;
-                (&mut memory[start + 8..start + 16])
-                    .write_all(&self.receive_ctx.self_address()?.subindex.to_le_bytes())?;
-            }
-            ReceiveOnlyFunc::GetReceiveSelfBalance => {
-                stack.push_value(self.receive_ctx.self_balance()?.micro_ccd);
-            }
-            ReceiveOnlyFunc::GetReceiveSender => {
-                let start = unsafe { stack.pop_u32() } as usize;
-                ensure!(start < memory.len(), "Illegal memory access for receive sender.");
-                self.receive_ctx
-                    .sender()?
-                    .serial::<&mut [u8]>(&mut &mut memory[start..])
-                    .map_err(|_| anyhow!("Memory out of bounds."))?;
-            }
-            ReceiveOnlyFunc::GetReceiveOwner => {
-                let start = unsafe { stack.pop_u32() } as usize;
-                ensure!(start + 32 <= memory.len(), "Illegal memory access for receive owner.");
-                (&mut memory[start..start + 32]).write_all(self.receive_ctx.owner()?.as_ref())?;
-            }
-        }
-        Ok(())
-    }
-}
-
-=======
->>>>>>> f8198273
 impl<ParamType: AsRef<[u8]>, Ctx: HasReceiveContext> machine::Host<ProcessedImports>
     for ReceiveHost<ParamType, Ctx>
 {
