--- conflicted
+++ resolved
@@ -3,7 +3,7 @@
 use contracts_common::{from_bytes, to_bytes};
 use std::{
     fs,
-    fs::File,
+    fs::{read, write, File},
     io::{Read, Write},
     path::PathBuf,
     process::exit,
@@ -217,7 +217,6 @@
                     ..
                 } => (contract_name, runner),
             };
-<<<<<<< HEAD
             println!("runner {:?}", runner.source);
             let source = read(&runner.source).expect("Could not read module file.");
 
@@ -244,9 +243,6 @@
                         ..
                     } => contract_schema.receive.get(&func),
                 });
-=======
-            let source = fs::read(&runner.source).expect("Could not read file.");
->>>>>>> 0ece15f6
 
             let print_result = |state: State, logs: Logs| {
                 for (i, item) in logs.iterate().enumerate() {
